--- conflicted
+++ resolved
@@ -94,7 +94,7 @@
   }
 
   @Test
-  public void testAllMinusFixed() throws Exception {
+  public void testAll() throws Exception {
     Schema schema = new Schema.Parser().parse(
         Resources.getResource("all.avsc").openStream());
 
@@ -135,15 +135,10 @@
         .set("myemptyarray", emptyArray)
         .set("myoptionalarray", genericIntegerArray)
         .set("mymap", ImmutableMap.of("a", 1, "b", 2))
-<<<<<<< HEAD
+        .set("myemptymap", emptyMap)
         .set("myfixed", genericFixed)
-=======
-        .set("myemptymap", emptyMap)
-        // TODO: support fixed encoding by plumbing in FIXED_LEN_BYTE_ARRAY
-        //.set("myfixed", new GenericData.Fixed(Schema.createFixed("ignored", null, null, 1),
-        //    new byte[] { (byte) 65 }))
->>>>>>> 5ab6cccf
         .build();
+
     writer.write(record);
     writer.close();
 
@@ -165,12 +160,8 @@
     assertEquals(emptyArray, nextRecord.get("myemptyarray"));
     assertEquals(integerArray, nextRecord.get("myoptionalarray"));
     assertEquals(ImmutableMap.of("a", 1, "b", 2), nextRecord.get("mymap"));
-<<<<<<< HEAD
+    assertEquals(emptyMap, nextRecord.get("myemptymap"));
     assertEquals(genericFixed, nextRecord.get("myfixed"));
-=======
-    assertEquals(emptyMap, nextRecord.get("myemptymap"));
-    //assertEquals(new byte[] { (byte) 65 }, nextRecord.get("myfixed"));
->>>>>>> 5ab6cccf
   }
 
 }